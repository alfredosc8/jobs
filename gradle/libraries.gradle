--- conflicted
+++ resolved
@@ -1,10 +1,6 @@
 project.ext.libs = [
-<<<<<<< HEAD
     "abdera"            : "org.apache.abdera:abdera-parser:1.1.3",
-    "cobertura"         : "net.sourceforge.cobertura:cobertura:1.9.4.1",
-=======
     "cobertura"         : "net.sourceforge.cobertura:cobertura:2.1.1",
->>>>>>> 52c9ccc6
     "commonsCompress"   : "org.apache.commons:commons-compress:1.0",
     "httpClient"        : 'org.apache.httpcomponents:httpclient:4.3.4',
     "httpMime"          : "org.apache.httpcomponents:httpmime:4.3.4",
