--- conflicted
+++ resolved
@@ -25,11 +25,7 @@
 
 allprojects {
     apply plugin: 'idea'
-<<<<<<< HEAD
-    version = '0.13.6-jersey2'
-=======
-    version = '0.13.6'
->>>>>>> 96ca037a
+    version = '0.13.7-jersey2'
     if (!project.hasProperty('isRelease')) {
          version += '-SNAPSHOT'
     }
