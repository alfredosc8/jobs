--- conflicted
+++ resolved
@@ -57,7 +57,7 @@
     return 'Job Monitor (v %s)' % __version__
 
 
-@app.route('/jobs/', methods = ['GET'])
+@app.route('/jobs', methods = ['GET'])
 def get_available_jobs():
     available_jobs = get_job_template_names()
     msg = { 'jobs': available_jobs }
@@ -82,7 +82,8 @@
     if not exists_job_instance(job_name, job_id):
         return Response("No job instance '%s' found for '%s'" % (job_id, job_name), status=404)
 
-    (job_active, job_process_id) = get_job_status(job_name, job_id)
+    job_fullpath = get_job_instance_filepath(job_name, job_id)
+    (job_active, job_process_id) = get_job_status(job_name, job_fullpath)
     return response_job_status(job_name, job_active, job_id, job_process_id)
 
 
@@ -156,35 +157,7 @@
     return resp
 
 
-<<<<<<< HEAD
 @app.route('/jobs/<job_name>/<job_id>/stop', methods = ['POST'])
-=======
-@app.route('/jobs/<job_name>', methods = ['GET'])
-def get_current_job(job_name):
-    latest_job_filepath = get_latest_job_instance(job_name)
-    if latest_job_filepath:
-        app.logger.info("Found job instance, check if still running...")
-        (job_active, job_process_id) = get_job_status(job_name, latest_job_filepath)
-        return response_job_status(job_name, job_active, extract_job_id(latest_job_filepath), job_process_id)
-    else:
-        msg = { 'result': {'message': "No job instance found for '%s'" % job_name }}
-        return Response(json.dumps(msg), status=404, mimetype='application/json')
-
-
-@app.route('/jobs/<job_name>/<job_id>', methods = ['GET'])
-def get_job_by_id(job_name, job_id):
-    # check if job exists
-    if not exists_job_instance(job_name, job_id):
-        return Response("No job instance '%s' found for '%s'" % (job_id, job_name), status=404)
-
-    job_fullpath = get_job_instance_filepath(job_name, job_id)
-    (job_active, job_process_id) = get_job_status(job_name, job_fullpath)
-    return response_job_status(job_name, job_active, job_id, job_process_id)
-
-
-
-@app.route('/jobs/<job_name>/<job_id>', methods = ['DELETE'])
->>>>>>> 3cd02ba2
 def kill_job_instance(job_name, job_id):
     # check if job exists
     if not exists_job_instance(job_name, job_id):
@@ -315,7 +288,6 @@
     file_path = get_job_instance_filepath(job_name, job_id)
     instance_file = io.open(file_path, 'w')
     # add standard values to replace dictionary
-    print params
     params['transcript_file'] = os.path.join(app.config['TRANSCRIPT_DIR'], get_job_instance_logname(job_name, job_id))
 
     # read the lines from the template, substitute the values, and write to the instance
