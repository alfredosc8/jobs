--- conflicted
+++ resolved
@@ -1,13 +1,7 @@
 apply plugin: 'maven'
 
 group       = 'de.otto'
-<<<<<<< HEAD
 version     = '0.8.27-SNAPSHOT'
-//version  = '0.8.27'
-=======
-version     = '0.8.30-SNAPSHOT'
-//version  = '0.8.'
->>>>>>> e3dcce44
 
 description = 'Job Executor'
 
