package de.otto.jobstore.service;

<<<<<<< HEAD

import de.otto.jobstore.common.JobExecutionResult;
import de.otto.jobstore.common.JobExecutionContext;
=======
import de.otto.jobstore.common.JobLogger;
>>>>>>> fcbe920e
import de.otto.jobstore.common.JobRunnable;
import de.otto.jobstore.common.RunningState;
import de.otto.jobstore.repository.JobInfoRepository;
import org.slf4j.Logger;
import org.slf4j.LoggerFactory;

final class JobExecutionRunnable implements Runnable {

    private static final Logger LOGGER = LoggerFactory.getLogger(JobService.class);

    final JobRunnable jobRunnable;
    final JobInfoRepository jobInfoRepository;
    final JobExecutionContext executionContext;

    JobExecutionRunnable(JobRunnable jobRunnable, JobInfoRepository jobInfoRepository, JobExecutionContext context) {
        this.jobRunnable = jobRunnable;
        this.jobInfoRepository = jobInfoRepository;
        this.executionContext = context;
    }

    @Override
    public void run() {
        try {
            JobLogger jobLogger = new SimpleJobLogger(jobRunnable.getName(), jobInfoRepository);
            LOGGER.info("ltag=JobService.JobExecutionRunnable.run jobInfoName={}", jobRunnable.getName());
<<<<<<< HEAD
            final JobExecutionResult result = jobRunnable.execute(executionContext);
            if (RunningState.FINISHED.equals(result.getRunningState())) {
                jobInfoRepository.markRunningAsFinished(jobRunnable.getName(), result.getResultCode(), null);
            }
=======
            jobRunnable.executeOnStart(jobLogger);
            jobRunnable.execute(jobLogger);
            jobInfoRepository.markRunningAsFinishedSuccessfully(jobRunnable.getName());
            jobRunnable.executeOnSuccess(jobLogger);
>>>>>>> fcbe920e
        } catch (Exception e) {
            LOGGER.error("Job: " + jobRunnable.getName()+" finished with exception: "+e.getMessage(),e);
            jobInfoRepository.markRunningAsFinishedWithException(jobRunnable.getName(), e);
        } catch (Error e) {
            jobInfoRepository.markRunningAsFinishedWithException(jobRunnable.getName(), e);
            throw e;
        }
    }

}<|MERGE_RESOLUTION|>--- conflicted
+++ resolved
@@ -1,14 +1,6 @@
 package de.otto.jobstore.service;
 
-<<<<<<< HEAD
-
-import de.otto.jobstore.common.JobExecutionResult;
-import de.otto.jobstore.common.JobExecutionContext;
-=======
-import de.otto.jobstore.common.JobLogger;
->>>>>>> fcbe920e
-import de.otto.jobstore.common.JobRunnable;
-import de.otto.jobstore.common.RunningState;
+import de.otto.jobstore.common.*;
 import de.otto.jobstore.repository.JobInfoRepository;
 import org.slf4j.Logger;
 import org.slf4j.LoggerFactory;
@@ -30,19 +22,14 @@
     @Override
     public void run() {
         try {
-            JobLogger jobLogger = new SimpleJobLogger(jobRunnable.getName(), jobInfoRepository);
             LOGGER.info("ltag=JobService.JobExecutionRunnable.run jobInfoName={}", jobRunnable.getName());
-<<<<<<< HEAD
             final JobExecutionResult result = jobRunnable.execute(executionContext);
             if (RunningState.FINISHED.equals(result.getRunningState())) {
                 jobInfoRepository.markRunningAsFinished(jobRunnable.getName(), result.getResultCode(), null);
+                if (result.getResultCode() == ResultCode.SUCCESSFUL) {
+                    jobRunnable.executeOnSuccess(executionContext.getJobLogger());
+                }
             }
-=======
-            jobRunnable.executeOnStart(jobLogger);
-            jobRunnable.execute(jobLogger);
-            jobInfoRepository.markRunningAsFinishedSuccessfully(jobRunnable.getName());
-            jobRunnable.executeOnSuccess(jobLogger);
->>>>>>> fcbe920e
         } catch (Exception e) {
             LOGGER.error("Job: " + jobRunnable.getName()+" finished with exception: "+e.getMessage(),e);
             jobInfoRepository.markRunningAsFinishedWithException(jobRunnable.getName(), e);
