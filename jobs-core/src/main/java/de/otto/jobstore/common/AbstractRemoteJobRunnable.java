package de.otto.jobstore.common;

import de.otto.jobstore.common.properties.JobInfoProperty;
import de.otto.jobstore.service.JobInfoService;
import de.otto.jobstore.service.RemoteJobExecutorService;
import de.otto.jobstore.service.exception.JobException;
import de.otto.jobstore.service.exception.RemoteJobAlreadyRunningException;
import org.slf4j.Logger;
import org.slf4j.LoggerFactory;

import java.net.URI;
import java.util.Collections;
import java.util.Date;

public abstract class AbstractRemoteJobRunnable implements JobRunnable {

    protected Logger log = LoggerFactory.getLogger(this.getClass());

    protected final RemoteJobExecutorService remoteJobExecutorService;
    protected final JobInfoService jobInfoService;

    protected AbstractRemoteJobRunnable(RemoteJobExecutorService remoteJobExecutorService, JobInfoService jobInfoService) {
        this.remoteJobExecutorService = remoteJobExecutorService;
        this.jobInfoService = jobInfoService;
    }

    @Override
    public RemoteJobStatus getRemoteStatus(JobExecutionContext context) {
<<<<<<< HEAD
        final String remoteJobUri = context.getJobLogger().getAdditionalData(JobInfoProperty.REMOTE_JOB_URI.val());
        if (remoteJobUri == null) {
            return new RemoteJobStatus(RemoteJobStatus.Status.FINISHED, Collections.<String>emptyList(),
                    new RemoteJobResult(false, 1, "RemoteJobUri is not set, cannot continue."), new Date().toString());
        }
        final RemoteJobStatus status = remoteJobExecutorService.getStatus(URI.create(remoteJobUri));
=======
        final RemoteJobStatus status = remoteJobExecutorService.getStatus(
                URI.create(context.getJobLogger().getAdditionalData(JobInfoProperty.REMOTE_JOB_URI.val())));

>>>>>>> 1c6e8c1b
        final JobInfo jobInfo = jobInfoService.getById(context.getId());

        if (jobInfo != null && status.logLines != null
                && jobInfo.getLogLines() != null && !jobInfo.getLogLines().isEmpty()) {
            final int currentLength = jobInfo.getLogLines().size();
            // Assume that old lines are already included, and therefore can be cut off
            if (currentLength <= status.logLines.size()) {
                status.logLines = status.logLines.subList(currentLength, status.logLines.size());
            }
        }
        return status;
    }

    /**
     * By default returns true, override for your custom needs,
     */
    @Override
    public boolean prepare(JobExecutionContext context) {
        return true;
    }

    /**
     * Only triggers the remote job, poll to check wether job is finished or not.
     * @see de.otto.jobstore.service.JobService#pollRemoteJobs()
     */
    @Override
    public void execute(JobExecutionContext context) throws JobException {
        final JobLogger jobLogger = context.getJobLogger();
        try {
            log.info("Trigger remote job '{}' [{}] ...", getJobDefinition().getName(), context.getId());
            final URI uri = remoteJobExecutorService.startJob(new RemoteJob(getJobDefinition().getName(), context.getId(), getParameters()));
            jobLogger.insertOrUpdateAdditionalData(JobInfoProperty.REMOTE_JOB_URI.val(), uri.toString());
        } catch (RemoteJobAlreadyRunningException e) {
            log.info("Remote job '{}' [{}] is already running: " + e.getMessage(), getJobDefinition().getName(), context.getId());
            jobLogger.insertOrUpdateAdditionalData("resumedAlreadyRunningJob", e.getJobUri().toString());
            jobLogger.insertOrUpdateAdditionalData(JobInfoProperty.REMOTE_JOB_URI.val(), e.getJobUri().toString());
        }
    }

    /**
     * Implementation might want to set the {@link JobExecutionContext#resultCode}
     */
    @Override
    public void afterExecution(JobExecutionContext context) throws JobException {
    }

}<|MERGE_RESOLUTION|>--- conflicted
+++ resolved
@@ -26,18 +26,12 @@
 
     @Override
     public RemoteJobStatus getRemoteStatus(JobExecutionContext context) {
-<<<<<<< HEAD
         final String remoteJobUri = context.getJobLogger().getAdditionalData(JobInfoProperty.REMOTE_JOB_URI.val());
         if (remoteJobUri == null) {
             return new RemoteJobStatus(RemoteJobStatus.Status.FINISHED, Collections.<String>emptyList(),
                     new RemoteJobResult(false, 1, "RemoteJobUri is not set, cannot continue."), new Date().toString());
         }
         final RemoteJobStatus status = remoteJobExecutorService.getStatus(URI.create(remoteJobUri));
-=======
-        final RemoteJobStatus status = remoteJobExecutorService.getStatus(
-                URI.create(context.getJobLogger().getAdditionalData(JobInfoProperty.REMOTE_JOB_URI.val())));
-
->>>>>>> 1c6e8c1b
         final JobInfo jobInfo = jobInfoService.getById(context.getId());
 
         if (jobInfo != null && status.logLines != null
