--- conflicted
+++ resolved
@@ -26,13 +26,10 @@
         return false;
     }
 
-<<<<<<< HEAD
-=======
     @Override
     public void executeOnStart(JobLogger jobLogger) throws JobException {}
 
     @Override
     public void executeOnSuccess(JobLogger jobLogger) throws JobException {}
 
->>>>>>> fcbe920e
 }