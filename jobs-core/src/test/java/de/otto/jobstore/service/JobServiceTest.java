package de.otto.jobstore.service;

import de.otto.jobstore.common.*;
import de.otto.jobstore.common.properties.JobInfoProperty;
import de.otto.jobstore.repository.JobInfoRepository;
import de.otto.jobstore.service.exception.*;
import org.testng.annotations.BeforeMethod;
import org.testng.annotations.Test;

import java.net.URI;
import java.util.*;

import static org.mockito.Mockito.*;
import static org.testng.Assert.assertEquals;
import static org.testng.Assert.assertFalse;
import static org.testng.AssertJUnit.assertTrue;

public class JobServiceTest {

    private JobService jobService;
    private JobInfoRepository jobInfoRepository;
    private RemoteJobExecutorService remoteJobExecutorService;

    private static final String JOB_NAME_01 = "test";
    private static final String JOB_NAME_02 = "test2";

    @BeforeMethod
    public void setUp() throws Exception {
        jobInfoRepository = mock(JobInfoRepository.class);
        remoteJobExecutorService = mock(RemoteJobExecutorService.class);
        jobService = new JobService(jobInfoRepository, remoteJobExecutorService);
    }

    @Test
    public void testRegisteringJob() throws Exception {
        assertTrue(jobService.registerJob(createLocalJobRunnable(JOB_NAME_01)));
        assertFalse(jobService.registerJob(createLocalJobRunnable(JOB_NAME_01)));
    }

    @Test(expectedExceptions = JobNotRegisteredException.class)
    public void testAddingRunningConstraintForNotExistingJob() throws Exception {
        Set<String> constraint = new HashSet<>();
        constraint.add(JOB_NAME_01);
        constraint.add(JOB_NAME_02);
        jobService.addRunningConstraint(constraint);
    }

    @Test
    public void testAddingRunningConstraint() throws Exception {
        jobService.registerJob(createLocalJobRunnable(JOB_NAME_01));
        jobService.registerJob(createLocalJobRunnable(JOB_NAME_02));
        Set<String> constraint = new HashSet<>();
        constraint.add(JOB_NAME_01);
        constraint.add(JOB_NAME_02);
        assertTrue(jobService.addRunningConstraint(constraint));
        assertFalse(jobService.addRunningConstraint(constraint));
    }

    @Test
    public void testListingJobNamesRunningConstraintsAndCleaningThem() throws Exception {
        jobService.registerJob(createLocalJobRunnable(JOB_NAME_01));
        jobService.registerJob(createLocalJobRunnable(JOB_NAME_02));
        Set<String> constraint = new HashSet<>();
        constraint.add(JOB_NAME_01); constraint.add(JOB_NAME_02);
        jobService.addRunningConstraint(constraint);

        Collection<String> jobNames = jobService.listJobNames();
        assertEquals(2, jobNames.size());
        Set<Set<String>> runningConstraints = jobService.listRunningConstraints();
        assertEquals(1, runningConstraints.size());

        jobService.clean();
        jobNames = jobService.listJobNames();
        assertEquals(0, jobNames.size());
        runningConstraints = jobService.listRunningConstraints();
        assertEquals(0, runningConstraints.size());
    }

    @Test
    public void testStopAllJobsJobRunning() throws Exception {
        jobService.registerJob(createLocalJobRunnable(JOB_NAME_01));
        when(jobInfoRepository.findByNameAndRunningState(JOB_NAME_01, RunningState.RUNNING)).thenReturn(new JobInfo(JOB_NAME_01, InternetUtils.getHostName(), "bla", 60000L));

        jobService.registerJob(createLocalJobRunnable(JOB_NAME_01));
        jobService.shutdownJobs();
        verify(jobInfoRepository).markRunningAsFinished(JOB_NAME_01, ResultCode.FAILED, "shutdownJobs called from executing host");
    }

    @Test
    public void testStopAllJobsJobRunningOnDifferentHost() throws Exception {
        when(jobInfoRepository.findByNameAndRunningState(JOB_NAME_01, RunningState.RUNNING)).thenReturn(new JobInfo(JOB_NAME_01, "differentHost", "bla", 60000L));

        jobService.registerJob(createLocalJobRunnable(JOB_NAME_01));
        jobService.shutdownJobs();
        verify(jobInfoRepository, never()).markRunningAsFinished(JOB_NAME_01, ResultCode.FAILED, "shutdownJobs called from executing host");
    }

    @Test
    public void testStopAllJobsNoRunning() throws Exception {
        jobService.registerJob(createLocalJobRunnable(JOB_NAME_01));
        jobService.registerJob(createLocalJobRunnable(JOB_NAME_02));
        jobService.shutdownJobs();

        verify(jobInfoRepository, never()).markRunningAsFinished("jobName", ResultCode.FAILED, "shutdownJobs called from executing host");
        verify(jobInfoRepository, never()).markRunningAsFinished("jobName2", ResultCode.FAILED, "shutdownJobs called from executing host");
    }

    @Test
    public void testExecuteQueuedJobs() throws Exception {
        when(jobInfoRepository.activateQueuedJob(JOB_NAME_01)).thenReturn(true);
        when(jobInfoRepository.activateQueuedJob(JOB_NAME_02)).thenReturn(false);
        when(jobInfoRepository.findQueuedJobsSortedAscByCreationTime()).thenReturn(
                Arrays.asList(new JobInfo(JOB_NAME_01, "bla", "bla", 1000L), new JobInfo(JOB_NAME_02, "bla", "bla", 1000L)));
        LocalMockJobRunnable runnable = new LocalMockJobRunnable(JOB_NAME_01,1000, true);
        jobService.registerJob(runnable);
        jobService.registerJob(createLocalJobRunnable(JOB_NAME_02));

        jobService.executeQueuedJobs();
        verify(jobInfoRepository, times(1)).updateHostThreadInformation(JOB_NAME_01);
        verify(jobInfoRepository, times(0)).updateHostThreadInformation(JOB_NAME_02);
        Thread.sleep(100);
        assertTrue(runnable.isExecuted());
        verify(jobInfoRepository, times(1)).markRunningAsFinishedSuccessfully(JOB_NAME_01);
    }

    @Test
    public void testExecuteForcedQueuedJobs() throws Exception {
        when(jobInfoRepository.activateQueuedJob(JOB_NAME_01)).thenReturn(true);
        when(jobInfoRepository.findQueuedJobsSortedAscByCreationTime()).thenReturn(
                Arrays.asList(new JobInfo(JOB_NAME_01, "bla", "bla", 1000L, RunningState.QUEUED, JobExecutionPriority.IGNORE_PRECONDITIONS, new HashMap<String, String>())));
        LocalMockJobRunnable runnable = new LocalMockJobRunnable(JOB_NAME_01,1000, false);
        jobService.registerJob(runnable);

        jobService.executeQueuedJobs();
        verify(jobInfoRepository, times(1)).updateHostThreadInformation(JOB_NAME_01);
        Thread.sleep(100);
        assertTrue(runnable.isExecuted());
        verify(jobInfoRepository, times(1)).markRunningAsFinishedSuccessfully(JOB_NAME_01);
    }

    @Test
    public void testExecuteQueuedJobsFinishWithException() throws Exception {
        when(jobInfoRepository.activateQueuedJob(JOB_NAME_01)).thenReturn(true);
        when(jobInfoRepository.activateQueuedJob(JOB_NAME_02)).thenReturn(false);
        when(jobInfoRepository.findQueuedJobsSortedAscByCreationTime()).thenReturn(
                Arrays.asList(new JobInfo(JOB_NAME_01, "bla", "bla", 1000L), new JobInfo(JOB_NAME_02, "bla", "bla", 1000L)));
        JobRunnable runnable = new AbstractLocalJobRunnable() {

            @Override
            public String getName() {
                return JOB_NAME_01;
            }

            @Override
            public Map<String, String> getParameters() {
                return null;
            }

            @Override
            public long getMaxExecutionTime() {
                return 1000;
            }

            @Override
            public JobExecutionResult execute(JobExecutionContext executionContext) throws JobExecutionException {
                throw new JobExecutionException("problem while executing");
            }
        };
        jobService.registerJob(runnable);
        jobService.registerJob(createLocalJobRunnable(JOB_NAME_02));

        jobService.executeQueuedJobs();
        verify(jobInfoRepository, times(1)).updateHostThreadInformation(JOB_NAME_01);
        verify(jobInfoRepository, times(0)).updateHostThreadInformation(JOB_NAME_02);
        Thread.sleep(100);
        verify(jobInfoRepository, times(1)).markRunningAsFinishedWithException(anyString(), any(Exception.class));
    }

    @Test
    public void testExecuteQueuedJobsNoExecutionNecessary() throws Exception {
        when(jobInfoRepository.findQueuedJobsSortedAscByCreationTime()).thenReturn(
                Arrays.asList(new JobInfo(JOB_NAME_01, "bla", "bla", 1000L)));
<<<<<<< HEAD
        when(jobInfoRepository.markAsFinishedById(anyString(), any(ResultCode.class))).thenReturn(Boolean.TRUE);
        jobService.registerJob(new LocalMockJobRunnable(JOB_NAME_01,1000, false));
=======
        when(jobInfoRepository.markAsFinishedById(anyString(), any(ResultState.class))).thenReturn(Boolean.TRUE);
        jobService.registerJob(new LocalMockJobRunnable(JOB_NAME_01, 1000, false));
>>>>>>> fcbe920e

        jobService.executeQueuedJobs();
        verify(jobInfoRepository, times(1)).markAsFinishedById(anyString(), any(ResultCode.class));
    }

    @Test
    public void testExecuteQueuedJobsViolatesRunningConstraints() throws Exception {
        when(jobInfoRepository.findQueuedJobsSortedAscByCreationTime()).thenReturn(
                Arrays.asList(new JobInfo(JOB_NAME_01, "bla", "bla", 1000L)));
        when(jobInfoRepository.hasJob(JOB_NAME_02, RunningState.RUNNING)).thenReturn(Boolean.TRUE);

        jobService.registerJob(createLocalJobRunnable(JOB_NAME_01));
        jobService.registerJob(createLocalJobRunnable(JOB_NAME_02));
        Set<String> constraint = new HashSet<>();
        constraint.add(JOB_NAME_01); constraint.add(JOB_NAME_02);
        jobService.addRunningConstraint(constraint);
        jobService.executeQueuedJobs();

        verify(jobInfoRepository, times(0)).activateQueuedJob(anyString());
        verify(jobInfoRepository, times(0)).markAsFinishedById(anyString(), any(ResultCode.class));
    }

    @Test
    public void testExecuteQueuedJobAlreadyRunning() throws Exception {
        when(jobInfoRepository.findQueuedJobsSortedAscByCreationTime()).thenReturn(
                Arrays.asList(new JobInfo(JOB_NAME_01, "bla", "bla", 1000L)));
        when(jobInfoRepository.hasJob(JOB_NAME_01, RunningState.RUNNING)).thenReturn(Boolean.TRUE);

        jobService.registerJob(createLocalJobRunnable(JOB_NAME_01));
        jobService.executeQueuedJobs();

        verify(jobInfoRepository, times(0)).activateQueuedJob(anyString());
        verify(jobInfoRepository, times(0)).markAsFinishedById(anyString(), any(ResultCode.class));
    }

    @Test(expectedExceptions = JobAlreadyQueuedException.class)
    public void testExecuteJobWhichIsAlreadyQueued() throws Exception {
        when(jobInfoRepository.hasJob(JOB_NAME_01, RunningState.QUEUED)).thenReturn(Boolean.TRUE);

        jobService.registerJob(createLocalJobRunnable(JOB_NAME_01));
        jobService.executeJob(JOB_NAME_01);
    }

    @Test
    public void testExecuteJobWhichIsAlreadyRunning() throws Exception {
<<<<<<< HEAD
        when(jobInfoRepository.create(JOB_NAME_01, 0, RunningState.QUEUED, JobExecutionPriority.CHECK_PRECONDITIONS, null)).thenReturn("1234");
        when(jobInfoRepository.hasJob(JOB_NAME_01, RunningState.QUEUED)).thenReturn(Boolean.FALSE);
        when(jobInfoRepository.hasJob(JOB_NAME_01, RunningState.RUNNING)).thenReturn(Boolean.TRUE);
=======
        when(jobInfoRepository.create(JOB_NAME_01, 0, RunningState.QUEUED, false, false, null, null)).thenReturn("1234");
        when(jobInfoRepository.hasJob(JOB_NAME_01, RunningState.QUEUED.name())).thenReturn(Boolean.FALSE);
        when(jobInfoRepository.hasJob(JOB_NAME_01, RunningState.RUNNING.name())).thenReturn(Boolean.TRUE);
>>>>>>> fcbe920e

        jobService.registerJob(createLocalJobRunnable(JOB_NAME_01));
        String id = jobService.executeJob(JOB_NAME_01);
        assertEquals("1234", id);
    }

    @Test(expectedExceptions = JobAlreadyQueuedException.class)
    public void testExecuteJobWhichIsAlreadyRunningAndQueuingFails() throws Exception {
<<<<<<< HEAD
        when(jobInfoRepository.create(JOB_NAME_01, 0, RunningState.QUEUED, JobExecutionPriority.CHECK_PRECONDITIONS, null)).thenReturn(null);
        when(jobInfoRepository.hasJob(JOB_NAME_01, RunningState.QUEUED)).thenReturn(Boolean.FALSE);
        when(jobInfoRepository.hasJob(JOB_NAME_01, RunningState.RUNNING)).thenReturn(Boolean.TRUE);
=======
        when(jobInfoRepository.create(JOB_NAME_01, 0, RunningState.QUEUED, false, false, null, null)).thenReturn(null);
        when(jobInfoRepository.hasJob(JOB_NAME_01, RunningState.QUEUED.name())).thenReturn(Boolean.FALSE);
        when(jobInfoRepository.hasJob(JOB_NAME_01, RunningState.RUNNING.name())).thenReturn(Boolean.TRUE);
>>>>>>> fcbe920e

        jobService.registerJob(createLocalJobRunnable(JOB_NAME_01));
        jobService.executeJob(JOB_NAME_01);
    }

    @Test
    public void testExecuteJobWhichViolatesRunningConstraints() throws Exception {
<<<<<<< HEAD
        when(jobInfoRepository.create(JOB_NAME_01, 0, RunningState.QUEUED, JobExecutionPriority.CHECK_PRECONDITIONS, null)).thenReturn("1234");
        when(jobInfoRepository.hasJob(JOB_NAME_01, RunningState.QUEUED)).thenReturn(Boolean.FALSE);
        when(jobInfoRepository.hasJob(JOB_NAME_01, RunningState.RUNNING)).thenReturn(Boolean.FALSE);
        when(jobInfoRepository.hasJob(JOB_NAME_02, RunningState.RUNNING)).thenReturn(Boolean.TRUE);
=======
        when(jobInfoRepository.create(JOB_NAME_01, 0, RunningState.QUEUED, false, false, null, null)).thenReturn("1234");
        when(jobInfoRepository.hasJob(JOB_NAME_01, RunningState.QUEUED.name())).thenReturn(Boolean.FALSE);
        when(jobInfoRepository.hasJob(JOB_NAME_01, RunningState.RUNNING.name())).thenReturn(Boolean.FALSE);
        when(jobInfoRepository.hasJob(JOB_NAME_02, RunningState.RUNNING.name())).thenReturn(Boolean.TRUE);
>>>>>>> fcbe920e

        jobService.registerJob(createLocalJobRunnable(JOB_NAME_01));
        jobService.registerJob(createLocalJobRunnable(JOB_NAME_02));
        Set<String> constraint = new HashSet<>();
        constraint.add(JOB_NAME_01); constraint.add(JOB_NAME_02);
        jobService.addRunningConstraint(constraint);

        String id = jobService.executeJob(JOB_NAME_01);
        assertEquals("1234", id);
    }

    @Test(expectedExceptions = JobAlreadyQueuedException.class)
    public void testExecuteJobWhichViolatesRunningConstraintsAndQueuingFails() throws Exception {
<<<<<<< HEAD
        when(jobInfoRepository.create(JOB_NAME_01, 0, RunningState.QUEUED, JobExecutionPriority.CHECK_PRECONDITIONS, null)).thenReturn(null);
        when(jobInfoRepository.hasJob(JOB_NAME_01, RunningState.QUEUED)).thenReturn(Boolean.FALSE);
        when(jobInfoRepository.hasJob(JOB_NAME_01, RunningState.RUNNING)).thenReturn(Boolean.FALSE);
        when(jobInfoRepository.hasJob(JOB_NAME_02, RunningState.RUNNING)).thenReturn(Boolean.TRUE);
=======
        when(jobInfoRepository.create(JOB_NAME_01, 0, RunningState.QUEUED, false, false, null, null)).thenReturn(null);
        when(jobInfoRepository.hasJob(JOB_NAME_01, RunningState.QUEUED.name())).thenReturn(Boolean.FALSE);
        when(jobInfoRepository.hasJob(JOB_NAME_01, RunningState.RUNNING.name())).thenReturn(Boolean.FALSE);
        when(jobInfoRepository.hasJob(JOB_NAME_02, RunningState.RUNNING.name())).thenReturn(Boolean.TRUE);
>>>>>>> fcbe920e

        jobService.registerJob(createLocalJobRunnable(JOB_NAME_01));
        jobService.registerJob(createLocalJobRunnable(JOB_NAME_02));
        Set<String> constraint = new HashSet<>();
        constraint.add(JOB_NAME_01); constraint.add(JOB_NAME_02);
        jobService.addRunningConstraint(constraint);

        jobService.executeJob(JOB_NAME_01);
    }

    @Test(expectedExceptions = JobExecutionNotNecessaryException.class)
    public void testExecuteJobWhichIsNotNecessary() throws Exception {
<<<<<<< HEAD
        when(jobInfoRepository.create(JOB_NAME_01, 0, RunningState.QUEUED, JobExecutionPriority.CHECK_PRECONDITIONS, null)).thenReturn(null);
        when(jobInfoRepository.hasJob(JOB_NAME_01, RunningState.QUEUED)).thenReturn(Boolean.FALSE);
        when(jobInfoRepository.hasJob(JOB_NAME_01, RunningState.RUNNING)).thenReturn(Boolean.FALSE);
=======
        when(jobInfoRepository.create(JOB_NAME_01, 0, RunningState.QUEUED, false, false, null, null)).thenReturn(null);
        when(jobInfoRepository.hasJob(JOB_NAME_01, RunningState.QUEUED.name())).thenReturn(Boolean.FALSE);
        when(jobInfoRepository.hasJob(JOB_NAME_01, RunningState.RUNNING.name())).thenReturn(Boolean.FALSE);
>>>>>>> fcbe920e

        jobService.registerJob(new LocalMockJobRunnable(JOB_NAME_01, 0, false));
        jobService.executeJob(JOB_NAME_01);
    }

    @Test
    public void testExecuteJobForced() throws Exception {
<<<<<<< HEAD
        when(jobInfoRepository.create(JOB_NAME_01, 0, RunningState.RUNNING, JobExecutionPriority.IGNORE_PRECONDITIONS, null)).thenReturn("1234");
        when(jobInfoRepository.hasJob(JOB_NAME_01, RunningState.QUEUED)).thenReturn(Boolean.FALSE);
        when(jobInfoRepository.hasJob(JOB_NAME_01, RunningState.RUNNING)).thenReturn(Boolean.FALSE);
=======
        when(jobInfoRepository.create(JOB_NAME_01, 0, RunningState.RUNNING, true, false, null, null)).thenReturn("1234");
        when(jobInfoRepository.hasJob(JOB_NAME_01, RunningState.QUEUED.name())).thenReturn(Boolean.FALSE);
        when(jobInfoRepository.hasJob(JOB_NAME_01, RunningState.RUNNING.name())).thenReturn(Boolean.FALSE);
>>>>>>> fcbe920e
        LocalMockJobRunnable runnable = new LocalMockJobRunnable(JOB_NAME_01, 0, false);

        jobService.registerJob(runnable);
        String id = jobService.executeJob(JOB_NAME_01, JobExecutionPriority.IGNORE_PRECONDITIONS);
        assertEquals("1234", id);
        Thread.sleep(100);
        assertTrue(runnable.isExecuted());
        verify(jobInfoRepository, times(1)).markRunningAsFinishedSuccessfully(JOB_NAME_01);
    }

    @Test
    public void testExecuteJobForcedFailedWithException() throws Exception {
<<<<<<< HEAD
        when(jobInfoRepository.create(JOB_NAME_01, 0, RunningState.RUNNING, JobExecutionPriority.IGNORE_PRECONDITIONS, null)).thenReturn("1234");
        when(jobInfoRepository.hasJob(JOB_NAME_01, RunningState.QUEUED)).thenReturn(Boolean.FALSE);
        when(jobInfoRepository.hasJob(JOB_NAME_01, RunningState.RUNNING)).thenReturn(Boolean.FALSE);
=======
        when(jobInfoRepository.create(JOB_NAME_01, 0, RunningState.RUNNING, true, false, null, null)).thenReturn("1234");
        when(jobInfoRepository.hasJob(JOB_NAME_01, RunningState.QUEUED.name())).thenReturn(Boolean.FALSE);
        when(jobInfoRepository.hasJob(JOB_NAME_01, RunningState.RUNNING.name())).thenReturn(Boolean.FALSE);
>>>>>>> fcbe920e
        JobRunnable runnable = new AbstractLocalJobRunnable() {

            @Override
            public String getName() {
                return JOB_NAME_01;
            }

            @Override
            public Map<String, String> getParameters() {
                return null;
            }

            @Override
            public long getMaxExecutionTime() {
                return 0;
            }

            @Override
            public JobExecutionResult execute(JobExecutionContext executionContext) throws JobExecutionException {
                throw new JobExecutionException("problem while executing");
            }
        };

        jobService.registerJob(runnable);
        String id = jobService.executeJob(JOB_NAME_01, JobExecutionPriority.IGNORE_PRECONDITIONS);
        assertEquals("1234", id);
        Thread.sleep(100);
        verify(jobInfoRepository, times(1)).markRunningAsFinishedWithException(anyString(), any(Exception.class));
    }

    @Test(expectedExceptions = JobAlreadyRunningException.class)
    public void testExecuteJobAndRunningFails() throws Exception {
<<<<<<< HEAD
        when(jobInfoRepository.create(JOB_NAME_01, 0, RunningState.RUNNING, JobExecutionPriority.IGNORE_PRECONDITIONS, null)).thenReturn(null);
        when(jobInfoRepository.hasJob(JOB_NAME_01, RunningState.QUEUED)).thenReturn(Boolean.FALSE);
        when(jobInfoRepository.hasJob(JOB_NAME_01, RunningState.RUNNING)).thenReturn(Boolean.FALSE);
=======
        when(jobInfoRepository.create(JOB_NAME_01, 0, RunningState.RUNNING, true, false, null, null)).thenReturn(null);
        when(jobInfoRepository.hasJob(JOB_NAME_01, RunningState.QUEUED.name())).thenReturn(Boolean.FALSE);
        when(jobInfoRepository.hasJob(JOB_NAME_01, RunningState.RUNNING.name())).thenReturn(Boolean.FALSE);
>>>>>>> fcbe920e
        LocalMockJobRunnable runnable = new LocalMockJobRunnable(JOB_NAME_01, 0, true);

        jobService.registerJob(runnable);
        jobService.executeJob(JOB_NAME_01);
    }

    @Test(expectedExceptions = JobExecutionDisabledException.class)
    public void testJobExecutedDisabled() throws Exception {
        JobService jobServiceImpl = new JobService(jobInfoRepository, remoteJobExecutorService);
        jobServiceImpl.setExecutionEnabled(false);

        jobServiceImpl.registerJob(createLocalJobRunnable(JOB_NAME_01));
        jobServiceImpl.executeJob(JOB_NAME_01);
    }

    @Test
    public void testPollRemoteJobsNoRemoteJobs() throws Exception {
        jobService.registerJob(createLocalJobRunnable(JOB_NAME_01));
        jobService.pollRemoteJobs();
        verify(jobInfoRepository, times(0)).findByNameAndRunningState(anyString(), any(RunningState.class));
    }

    @Test
    public void testPollRemoteJobsNoUpdateNecessary() throws Exception {
        jobService.registerJob(new RemoteMockJobRunnable(JOB_NAME_01, 0, 1000 * 60 * 60, true));
        when(jobInfoRepository.findByNameAndRunningState(JOB_NAME_01, RunningState.RUNNING)).
                thenReturn(new JobInfo(JOB_NAME_01, "host", "thread", 1000L));
        jobService.pollRemoteJobs();
        verify(remoteJobExecutorService, times(0)).getStatus(any(URI.class));
    }

    @Test
    public void testPollRemoteJobsJobStillRunning() throws Exception {
        jobService.registerJob(new RemoteMockJobRunnable(JOB_NAME_01, 0, 0, true));
        JobInfo job = new JobInfo(JOB_NAME_01, "host", "thread", 1000L);
        job.putAdditionalData(JobInfoProperty.REMOTE_JOB_URI.val(), "http://example.com");
        when(jobInfoRepository.findByNameAndRunningState(JOB_NAME_01, RunningState.RUNNING)).
                thenReturn(job);
        List<String> logLines = Arrays.asList("test", "test1");
        when(remoteJobExecutorService.getStatus(any(URI.class))).thenReturn(
                new RemoteJobStatus(RemoteJobStatus.Status.RUNNING, logLines, null));
        jobService.pollRemoteJobs();
        verify(jobInfoRepository, times(1)).setLogLines(JOB_NAME_01, logLines);
    }

    /***
     *  HELPER
     */
    private JobRunnable createLocalJobRunnable(String name) {
        return new LocalMockJobRunnable(name, 0, true);
    }

    private class RemoteMockJobRunnable extends AbstractRemoteJobRunnable {

        private String name;
        private long maxExecutionTime;
        private long pollingInterval;
        private boolean executionNecessary;

        private RemoteMockJobRunnable(String name, long maxExecutionTime, long pollingInterval, boolean executionNecessary) {
            super(remoteJobExecutorService);
            this.name = name;
            this.maxExecutionTime = maxExecutionTime;
            this.pollingInterval = pollingInterval;
            this.executionNecessary = executionNecessary;
        }

        @Override
        public String getName() {
            return name;
        }

        @Override
        public long getMaxExecutionTime() {
            return maxExecutionTime;
        }

        @Override
        public long getPollingInterval() {
            return pollingInterval;
        }

        @Override
<<<<<<< HEAD
        protected List<Parameter> getParameters() {
            return Collections.emptyList();
        }

        @Override
        public JobExecutionResult execute(JobExecutionContext executionContext) throws JobExecutionException {
            executed = true;
            return new JobExecutionResult(RunningState.FINISHED, ResultCode.SUCCESSFUL);
        }

        public boolean isExecuted() {
            return executed;
=======
        public boolean isExecutionNecessary() {
            return executionNecessary;
        }

        @Override
        public Map<String, String> getParameters() {
            return null;
        }

        @Override
        public void execute(JobLogger jobLogger) throws JobExecutionException {
>>>>>>> fcbe920e
        }

    }


    private class LocalMockJobRunnable extends AbstractLocalJobRunnable {

        private String name;
        private long maxExecutionTime;
        private boolean executionNecessary;
        private volatile boolean executed = false;

        private LocalMockJobRunnable(String name, long maxExecutionTime, boolean executionNecessary) {
            this.name = name;
            this.maxExecutionTime = maxExecutionTime;
            this.executionNecessary = executionNecessary;
        }

        @Override
        public String getName() {
            return name;
        }

        @Override
        public Map<String, String> getParameters() {
            return null;
        }

        @Override
        public long getMaxExecutionTime() {
            return maxExecutionTime;
        }

        @Override
        public JobExecutionResult execute(JobExecutionContext executionContext) throws JobExecutionException {
            executed = true;
            return new JobExecutionResult(RunningState.FINISHED, ResultCode.SUCCESSFUL);
        }

        public boolean isExecuted() {
            return executed;
        }

    }

}<|MERGE_RESOLUTION|>--- conflicted
+++ resolved
@@ -111,7 +111,7 @@
         when(jobInfoRepository.activateQueuedJob(JOB_NAME_02)).thenReturn(false);
         when(jobInfoRepository.findQueuedJobsSortedAscByCreationTime()).thenReturn(
                 Arrays.asList(new JobInfo(JOB_NAME_01, "bla", "bla", 1000L), new JobInfo(JOB_NAME_02, "bla", "bla", 1000L)));
-        LocalMockJobRunnable runnable = new LocalMockJobRunnable(JOB_NAME_01,1000, true);
+        LocalMockJobRunnable runnable = new LocalMockJobRunnable(JOB_NAME_01,1000);
         jobService.registerJob(runnable);
         jobService.registerJob(createLocalJobRunnable(JOB_NAME_02));
 
@@ -120,7 +120,7 @@
         verify(jobInfoRepository, times(0)).updateHostThreadInformation(JOB_NAME_02);
         Thread.sleep(100);
         assertTrue(runnable.isExecuted());
-        verify(jobInfoRepository, times(1)).markRunningAsFinishedSuccessfully(JOB_NAME_01);
+        verify(jobInfoRepository, times(1)).markRunningAsFinished(JOB_NAME_01, ResultCode.SUCCESSFUL, null);
     }
 
     @Test
@@ -128,14 +128,14 @@
         when(jobInfoRepository.activateQueuedJob(JOB_NAME_01)).thenReturn(true);
         when(jobInfoRepository.findQueuedJobsSortedAscByCreationTime()).thenReturn(
                 Arrays.asList(new JobInfo(JOB_NAME_01, "bla", "bla", 1000L, RunningState.QUEUED, JobExecutionPriority.IGNORE_PRECONDITIONS, new HashMap<String, String>())));
-        LocalMockJobRunnable runnable = new LocalMockJobRunnable(JOB_NAME_01,1000, false);
+        LocalMockJobRunnable runnable = new LocalMockJobRunnable(JOB_NAME_01,1000);
         jobService.registerJob(runnable);
 
         jobService.executeQueuedJobs();
         verify(jobInfoRepository, times(1)).updateHostThreadInformation(JOB_NAME_01);
         Thread.sleep(100);
         assertTrue(runnable.isExecuted());
-        verify(jobInfoRepository, times(1)).markRunningAsFinishedSuccessfully(JOB_NAME_01);
+        verify(jobInfoRepository, times(1)).markRunningAsFinished(JOB_NAME_01, ResultCode.SUCCESSFUL, null);
     }
 
     @Test
@@ -177,22 +177,6 @@
     }
 
     @Test
-    public void testExecuteQueuedJobsNoExecutionNecessary() throws Exception {
-        when(jobInfoRepository.findQueuedJobsSortedAscByCreationTime()).thenReturn(
-                Arrays.asList(new JobInfo(JOB_NAME_01, "bla", "bla", 1000L)));
-<<<<<<< HEAD
-        when(jobInfoRepository.markAsFinishedById(anyString(), any(ResultCode.class))).thenReturn(Boolean.TRUE);
-        jobService.registerJob(new LocalMockJobRunnable(JOB_NAME_01,1000, false));
-=======
-        when(jobInfoRepository.markAsFinishedById(anyString(), any(ResultState.class))).thenReturn(Boolean.TRUE);
-        jobService.registerJob(new LocalMockJobRunnable(JOB_NAME_01, 1000, false));
->>>>>>> fcbe920e
-
-        jobService.executeQueuedJobs();
-        verify(jobInfoRepository, times(1)).markAsFinishedById(anyString(), any(ResultCode.class));
-    }
-
-    @Test
     public void testExecuteQueuedJobsViolatesRunningConstraints() throws Exception {
         when(jobInfoRepository.findQueuedJobsSortedAscByCreationTime()).thenReturn(
                 Arrays.asList(new JobInfo(JOB_NAME_01, "bla", "bla", 1000L)));
@@ -206,7 +190,6 @@
         jobService.executeQueuedJobs();
 
         verify(jobInfoRepository, times(0)).activateQueuedJob(anyString());
-        verify(jobInfoRepository, times(0)).markAsFinishedById(anyString(), any(ResultCode.class));
     }
 
     @Test
@@ -219,45 +202,23 @@
         jobService.executeQueuedJobs();
 
         verify(jobInfoRepository, times(0)).activateQueuedJob(anyString());
-        verify(jobInfoRepository, times(0)).markAsFinishedById(anyString(), any(ResultCode.class));
     }
 
     @Test(expectedExceptions = JobAlreadyQueuedException.class)
-    public void testExecuteJobWhichIsAlreadyQueued() throws Exception {
-        when(jobInfoRepository.hasJob(JOB_NAME_01, RunningState.QUEUED)).thenReturn(Boolean.TRUE);
+    public void testExecuteJobWithSamePriorityWhichIsAlreadyQueued() throws Exception {
+        when(jobInfoRepository.findByNameAndRunningState(JOB_NAME_01, RunningState.QUEUED)).
+                thenReturn(createJobInfo(JOB_NAME_01, JobExecutionPriority.CHECK_PRECONDITIONS, RunningState.QUEUED));
 
         jobService.registerJob(createLocalJobRunnable(JOB_NAME_01));
         jobService.executeJob(JOB_NAME_01);
     }
 
-    @Test
-    public void testExecuteJobWhichIsAlreadyRunning() throws Exception {
-<<<<<<< HEAD
-        when(jobInfoRepository.create(JOB_NAME_01, 0, RunningState.QUEUED, JobExecutionPriority.CHECK_PRECONDITIONS, null)).thenReturn("1234");
-        when(jobInfoRepository.hasJob(JOB_NAME_01, RunningState.QUEUED)).thenReturn(Boolean.FALSE);
-        when(jobInfoRepository.hasJob(JOB_NAME_01, RunningState.RUNNING)).thenReturn(Boolean.TRUE);
-=======
-        when(jobInfoRepository.create(JOB_NAME_01, 0, RunningState.QUEUED, false, false, null, null)).thenReturn("1234");
-        when(jobInfoRepository.hasJob(JOB_NAME_01, RunningState.QUEUED.name())).thenReturn(Boolean.FALSE);
-        when(jobInfoRepository.hasJob(JOB_NAME_01, RunningState.RUNNING.name())).thenReturn(Boolean.TRUE);
->>>>>>> fcbe920e
-
-        jobService.registerJob(createLocalJobRunnable(JOB_NAME_01));
-        String id = jobService.executeJob(JOB_NAME_01);
-        assertEquals("1234", id);
-    }
-
-    @Test(expectedExceptions = JobAlreadyQueuedException.class)
-    public void testExecuteJobWhichIsAlreadyRunningAndQueuingFails() throws Exception {
-<<<<<<< HEAD
-        when(jobInfoRepository.create(JOB_NAME_01, 0, RunningState.QUEUED, JobExecutionPriority.CHECK_PRECONDITIONS, null)).thenReturn(null);
-        when(jobInfoRepository.hasJob(JOB_NAME_01, RunningState.QUEUED)).thenReturn(Boolean.FALSE);
-        when(jobInfoRepository.hasJob(JOB_NAME_01, RunningState.RUNNING)).thenReturn(Boolean.TRUE);
-=======
-        when(jobInfoRepository.create(JOB_NAME_01, 0, RunningState.QUEUED, false, false, null, null)).thenReturn(null);
-        when(jobInfoRepository.hasJob(JOB_NAME_01, RunningState.QUEUED.name())).thenReturn(Boolean.FALSE);
-        when(jobInfoRepository.hasJob(JOB_NAME_01, RunningState.RUNNING.name())).thenReturn(Boolean.TRUE);
->>>>>>> fcbe920e
+    @Test(expectedExceptions = JobExecutionNotNecessaryException.class)
+    public void testExecuteJobWithSamePriorityOfJobWhichIsAlreadyRunning() throws Exception {
+        when(jobInfoRepository.create(JOB_NAME_01, 0, RunningState.QUEUED, JobExecutionPriority.CHECK_PRECONDITIONS, null, null)).thenReturn("1234");
+        when(jobInfoRepository.findByNameAndRunningState(JOB_NAME_01, RunningState.QUEUED)).thenReturn(null);
+        when(jobInfoRepository.findByNameAndRunningState(JOB_NAME_01, RunningState.RUNNING)).
+                thenReturn(createJobInfo(JOB_NAME_01, JobExecutionPriority.CHECK_PRECONDITIONS, RunningState.RUNNING));
 
         jobService.registerJob(createLocalJobRunnable(JOB_NAME_01));
         jobService.executeJob(JOB_NAME_01);
@@ -265,17 +226,9 @@
 
     @Test
     public void testExecuteJobWhichViolatesRunningConstraints() throws Exception {
-<<<<<<< HEAD
-        when(jobInfoRepository.create(JOB_NAME_01, 0, RunningState.QUEUED, JobExecutionPriority.CHECK_PRECONDITIONS, null)).thenReturn("1234");
-        when(jobInfoRepository.hasJob(JOB_NAME_01, RunningState.QUEUED)).thenReturn(Boolean.FALSE);
-        when(jobInfoRepository.hasJob(JOB_NAME_01, RunningState.RUNNING)).thenReturn(Boolean.FALSE);
-        when(jobInfoRepository.hasJob(JOB_NAME_02, RunningState.RUNNING)).thenReturn(Boolean.TRUE);
-=======
-        when(jobInfoRepository.create(JOB_NAME_01, 0, RunningState.QUEUED, false, false, null, null)).thenReturn("1234");
-        when(jobInfoRepository.hasJob(JOB_NAME_01, RunningState.QUEUED.name())).thenReturn(Boolean.FALSE);
-        when(jobInfoRepository.hasJob(JOB_NAME_01, RunningState.RUNNING.name())).thenReturn(Boolean.FALSE);
-        when(jobInfoRepository.hasJob(JOB_NAME_02, RunningState.RUNNING.name())).thenReturn(Boolean.TRUE);
->>>>>>> fcbe920e
+        when(jobInfoRepository.create(JOB_NAME_01, 0, RunningState.RUNNING, JobExecutionPriority.CHECK_PRECONDITIONS, null, null)).thenReturn("1234");
+        when(jobInfoRepository.findByNameAndRunningState(JOB_NAME_02, RunningState.RUNNING)).
+                thenReturn(createJobInfo(JOB_NAME_02, JobExecutionPriority.CHECK_PRECONDITIONS, RunningState.RUNNING));
 
         jobService.registerJob(createLocalJobRunnable(JOB_NAME_01));
         jobService.registerJob(createLocalJobRunnable(JOB_NAME_02));
@@ -287,77 +240,26 @@
         assertEquals("1234", id);
     }
 
-    @Test(expectedExceptions = JobAlreadyQueuedException.class)
-    public void testExecuteJobWhichViolatesRunningConstraintsAndQueuingFails() throws Exception {
-<<<<<<< HEAD
-        when(jobInfoRepository.create(JOB_NAME_01, 0, RunningState.QUEUED, JobExecutionPriority.CHECK_PRECONDITIONS, null)).thenReturn(null);
+    @Test
+    public void testExecuteJobForced() throws Exception {
+        when(jobInfoRepository.create(JOB_NAME_01, 0, RunningState.RUNNING, JobExecutionPriority.IGNORE_PRECONDITIONS, null, null)).thenReturn("1234");
         when(jobInfoRepository.hasJob(JOB_NAME_01, RunningState.QUEUED)).thenReturn(Boolean.FALSE);
         when(jobInfoRepository.hasJob(JOB_NAME_01, RunningState.RUNNING)).thenReturn(Boolean.FALSE);
-        when(jobInfoRepository.hasJob(JOB_NAME_02, RunningState.RUNNING)).thenReturn(Boolean.TRUE);
-=======
-        when(jobInfoRepository.create(JOB_NAME_01, 0, RunningState.QUEUED, false, false, null, null)).thenReturn(null);
-        when(jobInfoRepository.hasJob(JOB_NAME_01, RunningState.QUEUED.name())).thenReturn(Boolean.FALSE);
-        when(jobInfoRepository.hasJob(JOB_NAME_01, RunningState.RUNNING.name())).thenReturn(Boolean.FALSE);
-        when(jobInfoRepository.hasJob(JOB_NAME_02, RunningState.RUNNING.name())).thenReturn(Boolean.TRUE);
->>>>>>> fcbe920e
-
-        jobService.registerJob(createLocalJobRunnable(JOB_NAME_01));
-        jobService.registerJob(createLocalJobRunnable(JOB_NAME_02));
-        Set<String> constraint = new HashSet<>();
-        constraint.add(JOB_NAME_01); constraint.add(JOB_NAME_02);
-        jobService.addRunningConstraint(constraint);
-
-        jobService.executeJob(JOB_NAME_01);
-    }
-
-    @Test(expectedExceptions = JobExecutionNotNecessaryException.class)
-    public void testExecuteJobWhichIsNotNecessary() throws Exception {
-<<<<<<< HEAD
-        when(jobInfoRepository.create(JOB_NAME_01, 0, RunningState.QUEUED, JobExecutionPriority.CHECK_PRECONDITIONS, null)).thenReturn(null);
-        when(jobInfoRepository.hasJob(JOB_NAME_01, RunningState.QUEUED)).thenReturn(Boolean.FALSE);
-        when(jobInfoRepository.hasJob(JOB_NAME_01, RunningState.RUNNING)).thenReturn(Boolean.FALSE);
-=======
-        when(jobInfoRepository.create(JOB_NAME_01, 0, RunningState.QUEUED, false, false, null, null)).thenReturn(null);
-        when(jobInfoRepository.hasJob(JOB_NAME_01, RunningState.QUEUED.name())).thenReturn(Boolean.FALSE);
-        when(jobInfoRepository.hasJob(JOB_NAME_01, RunningState.RUNNING.name())).thenReturn(Boolean.FALSE);
->>>>>>> fcbe920e
-
-        jobService.registerJob(new LocalMockJobRunnable(JOB_NAME_01, 0, false));
-        jobService.executeJob(JOB_NAME_01);
-    }
-
-    @Test
-    public void testExecuteJobForced() throws Exception {
-<<<<<<< HEAD
-        when(jobInfoRepository.create(JOB_NAME_01, 0, RunningState.RUNNING, JobExecutionPriority.IGNORE_PRECONDITIONS, null)).thenReturn("1234");
-        when(jobInfoRepository.hasJob(JOB_NAME_01, RunningState.QUEUED)).thenReturn(Boolean.FALSE);
-        when(jobInfoRepository.hasJob(JOB_NAME_01, RunningState.RUNNING)).thenReturn(Boolean.FALSE);
-=======
-        when(jobInfoRepository.create(JOB_NAME_01, 0, RunningState.RUNNING, true, false, null, null)).thenReturn("1234");
-        when(jobInfoRepository.hasJob(JOB_NAME_01, RunningState.QUEUED.name())).thenReturn(Boolean.FALSE);
-        when(jobInfoRepository.hasJob(JOB_NAME_01, RunningState.RUNNING.name())).thenReturn(Boolean.FALSE);
->>>>>>> fcbe920e
-        LocalMockJobRunnable runnable = new LocalMockJobRunnable(JOB_NAME_01, 0, false);
+        LocalMockJobRunnable runnable = new LocalMockJobRunnable(JOB_NAME_01, 0);
 
         jobService.registerJob(runnable);
         String id = jobService.executeJob(JOB_NAME_01, JobExecutionPriority.IGNORE_PRECONDITIONS);
         assertEquals("1234", id);
         Thread.sleep(100);
         assertTrue(runnable.isExecuted());
-        verify(jobInfoRepository, times(1)).markRunningAsFinishedSuccessfully(JOB_NAME_01);
+        verify(jobInfoRepository, times(1)).markRunningAsFinished(JOB_NAME_01, ResultCode.SUCCESSFUL, null);
     }
 
     @Test
     public void testExecuteJobForcedFailedWithException() throws Exception {
-<<<<<<< HEAD
-        when(jobInfoRepository.create(JOB_NAME_01, 0, RunningState.RUNNING, JobExecutionPriority.IGNORE_PRECONDITIONS, null)).thenReturn("1234");
+        when(jobInfoRepository.create(JOB_NAME_01, 0, RunningState.RUNNING, JobExecutionPriority.IGNORE_PRECONDITIONS, null, null)).thenReturn("1234");
         when(jobInfoRepository.hasJob(JOB_NAME_01, RunningState.QUEUED)).thenReturn(Boolean.FALSE);
         when(jobInfoRepository.hasJob(JOB_NAME_01, RunningState.RUNNING)).thenReturn(Boolean.FALSE);
-=======
-        when(jobInfoRepository.create(JOB_NAME_01, 0, RunningState.RUNNING, true, false, null, null)).thenReturn("1234");
-        when(jobInfoRepository.hasJob(JOB_NAME_01, RunningState.QUEUED.name())).thenReturn(Boolean.FALSE);
-        when(jobInfoRepository.hasJob(JOB_NAME_01, RunningState.RUNNING.name())).thenReturn(Boolean.FALSE);
->>>>>>> fcbe920e
         JobRunnable runnable = new AbstractLocalJobRunnable() {
 
             @Override
@@ -390,16 +292,10 @@
 
     @Test(expectedExceptions = JobAlreadyRunningException.class)
     public void testExecuteJobAndRunningFails() throws Exception {
-<<<<<<< HEAD
-        when(jobInfoRepository.create(JOB_NAME_01, 0, RunningState.RUNNING, JobExecutionPriority.IGNORE_PRECONDITIONS, null)).thenReturn(null);
+        when(jobInfoRepository.create(JOB_NAME_01, 0, RunningState.RUNNING, JobExecutionPriority.IGNORE_PRECONDITIONS, null, null)).thenReturn(null);
         when(jobInfoRepository.hasJob(JOB_NAME_01, RunningState.QUEUED)).thenReturn(Boolean.FALSE);
         when(jobInfoRepository.hasJob(JOB_NAME_01, RunningState.RUNNING)).thenReturn(Boolean.FALSE);
-=======
-        when(jobInfoRepository.create(JOB_NAME_01, 0, RunningState.RUNNING, true, false, null, null)).thenReturn(null);
-        when(jobInfoRepository.hasJob(JOB_NAME_01, RunningState.QUEUED.name())).thenReturn(Boolean.FALSE);
-        when(jobInfoRepository.hasJob(JOB_NAME_01, RunningState.RUNNING.name())).thenReturn(Boolean.FALSE);
->>>>>>> fcbe920e
-        LocalMockJobRunnable runnable = new LocalMockJobRunnable(JOB_NAME_01, 0, true);
+        LocalMockJobRunnable runnable = new LocalMockJobRunnable(JOB_NAME_01, 0);
 
         jobService.registerJob(runnable);
         jobService.executeJob(JOB_NAME_01);
@@ -423,7 +319,7 @@
 
     @Test
     public void testPollRemoteJobsNoUpdateNecessary() throws Exception {
-        jobService.registerJob(new RemoteMockJobRunnable(JOB_NAME_01, 0, 1000 * 60 * 60, true));
+        jobService.registerJob(new RemoteMockJobRunnable(JOB_NAME_01, 0, 1000 * 60 * 60));
         when(jobInfoRepository.findByNameAndRunningState(JOB_NAME_01, RunningState.RUNNING)).
                 thenReturn(new JobInfo(JOB_NAME_01, "host", "thread", 1000L));
         jobService.pollRemoteJobs();
@@ -432,7 +328,7 @@
 
     @Test
     public void testPollRemoteJobsJobStillRunning() throws Exception {
-        jobService.registerJob(new RemoteMockJobRunnable(JOB_NAME_01, 0, 0, true));
+        jobService.registerJob(new RemoteMockJobRunnable(JOB_NAME_01, 0, 0));
         JobInfo job = new JobInfo(JOB_NAME_01, "host", "thread", 1000L);
         job.putAdditionalData(JobInfoProperty.REMOTE_JOB_URI.val(), "http://example.com");
         when(jobInfoRepository.findByNameAndRunningState(JOB_NAME_01, RunningState.RUNNING)).
@@ -448,7 +344,7 @@
      *  HELPER
      */
     private JobRunnable createLocalJobRunnable(String name) {
-        return new LocalMockJobRunnable(name, 0, true);
+        return new LocalMockJobRunnable(name, 0);
     }
 
     private class RemoteMockJobRunnable extends AbstractRemoteJobRunnable {
@@ -456,14 +352,12 @@
         private String name;
         private long maxExecutionTime;
         private long pollingInterval;
-        private boolean executionNecessary;
-
-        private RemoteMockJobRunnable(String name, long maxExecutionTime, long pollingInterval, boolean executionNecessary) {
+
+        private RemoteMockJobRunnable(String name, long maxExecutionTime, long pollingInterval) {
             super(remoteJobExecutorService);
             this.name = name;
             this.maxExecutionTime = maxExecutionTime;
             this.pollingInterval = pollingInterval;
-            this.executionNecessary = executionNecessary;
         }
 
         @Override
@@ -482,9 +376,42 @@
         }
 
         @Override
-<<<<<<< HEAD
-        protected List<Parameter> getParameters() {
-            return Collections.emptyList();
+        public Map<String, String> getParameters() {
+            return null;
+        }
+
+        @Override
+        public JobExecutionResult execute(JobExecutionContext executionContext) throws JobExecutionException {
+            return new JobExecutionResult(RunningState.FINISHED, ResultCode.SUCCESSFUL);
+        }
+
+    }
+
+
+    private class LocalMockJobRunnable extends AbstractLocalJobRunnable {
+
+        private String name;
+        private long maxExecutionTime;
+        private volatile boolean executed = false;
+
+        private LocalMockJobRunnable(String name, long maxExecutionTime) {
+            this.name = name;
+            this.maxExecutionTime = maxExecutionTime;
+        }
+
+        @Override
+        public String getName() {
+            return name;
+        }
+
+        @Override
+        public Map<String, String> getParameters() {
+            return null;
+        }
+
+        @Override
+        public long getMaxExecutionTime() {
+            return maxExecutionTime;
         }
 
         @Override
@@ -495,62 +422,12 @@
 
         public boolean isExecuted() {
             return executed;
-=======
-        public boolean isExecutionNecessary() {
-            return executionNecessary;
-        }
-
-        @Override
-        public Map<String, String> getParameters() {
-            return null;
-        }
-
-        @Override
-        public void execute(JobLogger jobLogger) throws JobExecutionException {
->>>>>>> fcbe920e
-        }
-
-    }
-
-
-    private class LocalMockJobRunnable extends AbstractLocalJobRunnable {
-
-        private String name;
-        private long maxExecutionTime;
-        private boolean executionNecessary;
-        private volatile boolean executed = false;
-
-        private LocalMockJobRunnable(String name, long maxExecutionTime, boolean executionNecessary) {
-            this.name = name;
-            this.maxExecutionTime = maxExecutionTime;
-            this.executionNecessary = executionNecessary;
-        }
-
-        @Override
-        public String getName() {
-            return name;
-        }
-
-        @Override
-        public Map<String, String> getParameters() {
-            return null;
-        }
-
-        @Override
-        public long getMaxExecutionTime() {
-            return maxExecutionTime;
-        }
-
-        @Override
-        public JobExecutionResult execute(JobExecutionContext executionContext) throws JobExecutionException {
-            executed = true;
-            return new JobExecutionResult(RunningState.FINISHED, ResultCode.SUCCESSFUL);
-        }
-
-        public boolean isExecuted() {
-            return executed;
-        }
-
+        }
+
+    }
+
+    private JobInfo createJobInfo(String name, JobExecutionPriority executionPriority, RunningState runningState) {
+        return new JobInfo(name, "test", "test", 1000L, runningState);
     }
 
 }