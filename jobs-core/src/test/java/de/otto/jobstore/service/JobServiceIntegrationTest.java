package de.otto.jobstore.service;

import de.otto.jobstore.common.*;
import de.otto.jobstore.common.properties.JobInfoProperty;
import de.otto.jobstore.repository.JobInfoRepository;
import de.otto.jobstore.service.exception.JobException;
import org.springframework.test.context.ContextConfiguration;
import org.springframework.test.context.testng.AbstractTestNGSpringContextTests;
import org.testng.annotations.BeforeClass;
import org.testng.annotations.BeforeMethod;
import org.testng.annotations.Test;

import javax.annotation.Resource;
import java.net.URI;
import java.util.*;

import static org.mockito.Matchers.any;
import static org.mockito.Mockito.*;
import static org.testng.Assert.assertEquals;
import static org.testng.Assert.assertNotNull;
import static org.testng.AssertJUnit.*;

@ContextConfiguration(locations = {"classpath:spring/lhotse-jobs-context.xml"})
public class JobServiceIntegrationTest extends AbstractTestNGSpringContextTests {

    @Resource(name = "jobServiceWithoutRemoteJobExecutorService")
    private JobService jobService;

    @Resource
    private JobInfoRepository jobInfoRepository;

    private RemoteJobExecutorService remoteJobExecutorService = mock(RemoteJobExecutorService.class);
    private RemoteJobRunnableMock jobRunnable;

    private static final String JOB_NAME_1 = "test_job_1";
    private static final String JOB_NAME_2 = "test_job_2";
    private static final String JOB_NAME_3 = "test_job_3";
    private static final Map<String, String> PARAMETERS = Collections.singletonMap("paramK", "paramV");
    private static final URI REMOTE_JOB_URI = URI.create("http://www.example.com");

    @BeforeMethod
    public void setUp() throws Exception {
        jobService.clean();
        jobInfoRepository.clear(true);
<<<<<<< HEAD
=======
        reset(remoteJobExecutorService);
        ReflectionTestUtils.setField(jobService, "remoteJobExecutorService", remoteJobExecutorService);
>>>>>>> dfa87f1f
    }

    @Test
    public void testExecutingRemoteJob() throws Exception {
        jobRunnable = new RemoteJobRunnableMock(remoteJobExecutorService, 0, 0);
        jobService.registerJob(jobRunnable);
        reset(remoteJobExecutorService);
        when(remoteJobExecutorService.startJob(any(RemoteJob.class))).thenReturn(REMOTE_JOB_URI);
        String id = jobService.executeJob(JOB_NAME_3);
        Thread.sleep(1000);
        //Job should be started
        assertNotNull(id);
        JobInfo jobInfo = jobInfoRepository.findById(id);
        //Job should still be running
        assertEquals(RunningState.RUNNING, RunningState.valueOf(jobInfo.getRunningState()));
        assertEquals(PARAMETERS, jobInfo.getParameters());
        assertEquals(REMOTE_JOB_URI.toString(), jobInfo.getAdditionalData().get(JobInfoProperty.REMOTE_JOB_URI.val()));

        //testPollingRunningRemoteJob
        reset(remoteJobExecutorService);
        List<String> logLines = new ArrayList<>();
        Collections.addAll(logLines, "log1", "log2");
        when(remoteJobExecutorService.getStatus(any(URI.class))).thenReturn(new RemoteJobStatus(RemoteJobStatus.Status.RUNNING, logLines, "bar"));

        jobService.pollRemoteJobs();

        jobInfo = jobInfoRepository.findByNameAndRunningState(JOB_NAME_3, RunningState.RUNNING);
        assertEquals(RunningState.RUNNING, RunningState.valueOf(jobInfo.getRunningState()));
        assertEquals(REMOTE_JOB_URI.toString(), jobInfo.getAdditionalData().get(JobInfoProperty.REMOTE_JOB_URI.val()));
        assertEquals(2, jobInfo.getLogLines().size());
        assertEquals("bar", jobInfo.getStatusMessage());

        //testPollingFinishedRemoteJob
        reset(remoteJobExecutorService);
        when(remoteJobExecutorService.getStatus(any(URI.class))).thenReturn(
                new RemoteJobStatus(RemoteJobStatus.Status.FINISHED, logLines, new RemoteJobResult(true, 0, "done"), "date"));

        jobService.pollRemoteJobs();

        jobInfo = jobInfoRepository.findByName(JOB_NAME_3, 1).get(0);
        assertTrue(jobInfo.getRunningState().startsWith("FINISHED"));
        assertEquals(REMOTE_JOB_URI.toString(), jobInfo.getAdditionalData().get(JobInfoProperty.REMOTE_JOB_URI.val()));
        assertEquals(ResultCode.SUCCESSFUL, jobInfo.getResultState());
        assertEquals(2, jobInfo.getLogLines().size());
        assertEquals("done", jobInfo.getResultMessage());
    }

    @Test
    public void testExecuteJobWhichViolatesRunningConstraints() throws Exception {
        jobService.registerJob(new LocalJobRunnableMock(JOB_NAME_1));
        jobService.registerJob(new LocalJobRunnableMock(JOB_NAME_2));
        Set<String> constraint = new HashSet<>();
        constraint.add(JOB_NAME_1); constraint.add(JOB_NAME_2);
        jobService.addRunningConstraint(constraint);

        String id1 = jobService.executeJob(JOB_NAME_1);
        String id2 = jobService.executeJob(JOB_NAME_2);

        JobInfo jobInfo1 = jobInfoRepository.findById(id1);
        assertNotNull(jobInfo1);
        assertEquals(RunningState.RUNNING.name(), jobInfo1.getRunningState());

        JobInfo jobInfo2 = jobInfoRepository.findById(id2);
        assertNotNull(jobInfo2);
        assertEquals(RunningState.QUEUED.name(), jobInfo2.getRunningState());


    }

    class LocalJobRunnableMock extends AbstractLocalJobRunnable {

        private final String name;

        LocalJobRunnableMock(String name) {
            this.name = name;
        }

        @Override
        public String getName() {
            return name;
        }

        @Override
        public long getMaxExecutionTime() {
            return 1000;  //To change body of implemented methods use File | Settings | File Templates.
        }

        @Override
        public void execute(JobExecutionContext context) throws JobException {
            try {
                Thread.sleep(1000);
            } catch (InterruptedException e) {
                e.printStackTrace();  //To change body of catch statement use File | Settings | File Templates.
            }
        }
    }

    class RemoteJobRunnableMock extends AbstractRemoteJobRunnable {

        final long maxExecutionTime;
        final long pollingInterval;

        RemoteJobRunnableMock(RemoteJobExecutorService remoteJobExecutorService, long maxExecutionTime, long pollingInterval) {
            super(remoteJobExecutorService);
            this.maxExecutionTime = maxExecutionTime;
            this.pollingInterval = pollingInterval;
        }

        @Override
        public String getName() {
            return JOB_NAME_3;
        }

        @Override
        public Map<String, String> getParameters() {
            return PARAMETERS;
        }

        @Override
        public long getMaxExecutionTime() {
            return maxExecutionTime;
        }

        @Override
        public long getPollingInterval() {
            return pollingInterval;
        }
    }
}<|MERGE_RESOLUTION|>--- conflicted
+++ resolved
@@ -6,7 +6,6 @@
 import de.otto.jobstore.service.exception.JobException;
 import org.springframework.test.context.ContextConfiguration;
 import org.springframework.test.context.testng.AbstractTestNGSpringContextTests;
-import org.testng.annotations.BeforeClass;
 import org.testng.annotations.BeforeMethod;
 import org.testng.annotations.Test;
 
@@ -42,11 +41,7 @@
     public void setUp() throws Exception {
         jobService.clean();
         jobInfoRepository.clear(true);
-<<<<<<< HEAD
-=======
         reset(remoteJobExecutorService);
-        ReflectionTestUtils.setField(jobService, "remoteJobExecutorService", remoteJobExecutorService);
->>>>>>> dfa87f1f
     }
 
     @Test
